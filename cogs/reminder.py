--- conflicted
+++ resolved
@@ -267,15 +267,12 @@
         weekday: app_commands.Choice[int] | None = None,
         time: str | None = None,
     ) -> None:
-<<<<<<< HEAD
         if not interaction.guild:
             await interaction.response.send_message("Guild only.", ephemeral=True)
             return
         guild_id = interaction.guild.id
         if name in self.reminders.get(guild_id, {}):
-=======
-        if name in self.reminders:
->>>>>>> e6ddd845
+
             await interaction.response.send_message(
                 f"Reminder `{name}` exists.", ephemeral=True
             )
